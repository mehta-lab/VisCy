from __future__ import annotations

from pathlib import Path
from typing import TYPE_CHECKING

import numpy as np
import pandas as pd
from iohub import open_ome_zarr
from pytest import FixtureRequest, TempPathFactory, fixture

if TYPE_CHECKING:
    from numpy.typing import DTypeLike

channel_names = ["Phase", "Retardance", "GFP", "DAPI"]


def _build_hcs(
    path: Path,
    channel_names: list[str],
    zyx_shape: tuple[int, int, int],
    dtype: DTypeLike,
    max_value: int | float,
<<<<<<< HEAD
    sharded: bool = False,
=======
    multiscales: bool = False,
>>>>>>> cf968b87
):
    dataset = open_ome_zarr(
        path,
        layout="hcs",
        mode="w",
        channel_names=channel_names,
        version="0.4" if not sharded else "0.5",
    )
    for row in ("A", "B"):
        for col in ("1", "2"):
            for fov in ("0", "1", "2", "3"):
                pos = dataset.create_position(row, col, fov)
                pos.create_image(
                    "0",
                    (
                        np.random.rand(2, len(channel_names), *zyx_shape) * max_value
                    ).astype(dtype),
                    chunks=(1, 1, 1, *zyx_shape[1:]),
                    shards_ratio=(2, len(channel_names), zyx_shape[0], 1, 1)
                    if sharded
                    else None,
                )
                if multiscales:
                    pos["1"] = pos["0"][::2, :, ::2, ::2, ::2]


@fixture(scope="session")
def preprocessed_hcs_dataset(tmp_path_factory: TempPathFactory) -> Path:
    """Provides a preprocessed HCS OME-Zarr dataset."""
    dataset_path = tmp_path_factory.mktemp("preprocessed.zarr")
    _build_hcs(
        dataset_path, channel_names, (12, 256, 256), np.float32, 1.0, multiscales=True
    )
    # U[0, 1)
    expected = {"mean": 0.5, "std": 1 / np.sqrt(12), "median": 0.5, "iqr": 0.5}
    norm_meta = {channel: {"dataset_statistics": expected} for channel in channel_names}
    with open_ome_zarr(dataset_path, mode="r+") as dataset:
        dataset.zattrs["normalization"] = norm_meta
        for _, fov in dataset.positions():
            fov.zattrs["normalization"] = norm_meta
    return dataset_path


@fixture(scope="function", params=[False, True])
def small_hcs_dataset(
    tmp_path_factory: TempPathFactory, request: FixtureRequest
) -> Path:
    """Provides a small, not preprocessed HCS OME-Zarr dataset."""
    dataset_path = tmp_path_factory.mktemp("small.zarr")
    _build_hcs(
        dataset_path, channel_names, (12, 64, 64), np.uint16, 1, sharded=request.param
    )
    return dataset_path


@fixture(scope="function")
def small_hcs_labels(tmp_path_factory: TempPathFactory) -> Path:
    """Provides a small, not preprocessed HCS OME-Zarr dataset with labels."""
    dataset_path = tmp_path_factory.mktemp("small_with_labels.zarr")
    _build_hcs(
        dataset_path, ["nuclei_labels", "membrane_labels"], (12, 64, 64), np.uint16, 50
    )
    return dataset_path


@fixture(scope="function")
def labels_hcs_dataset(tmp_path_factory: TempPathFactory) -> Path:
    """Provides a small, not preprocessed HCS OME-Zarr dataset."""
    dataset_path = tmp_path_factory.mktemp("labels.zarr")
    _build_hcs(dataset_path, ["DAPI", "GFP"], (2, 16, 16), np.uint16, 3)
    return dataset_path


@fixture(scope="function")
def tracks_hcs_dataset(tmp_path_factory: TempPathFactory) -> Path:
    """Provides a HCS OME-Zarr dataset with tracking CSV results."""
    dataset_path = tmp_path_factory.mktemp("tracks.zarr")
    _build_hcs(dataset_path, ["nuclei_labels"], (1, 256, 256), np.uint16, 3)
    for fov_name, _ in open_ome_zarr(dataset_path).positions():
        fake_tracks = pd.DataFrame(
            {
                "track_id": [0, 1],
                "t": [0, 1],
                "y": [100, 200],
                "x": [96, 160],
                "id": [0, 1],
                "parent_track_id": [-1, -1],
                "parent_id": [-1, -1],
            }
        )
        fake_tracks.to_csv(dataset_path / fov_name / "tracks.csv", index=False)
    return dataset_path<|MERGE_RESOLUTION|>--- conflicted
+++ resolved
@@ -20,11 +20,8 @@
     zyx_shape: tuple[int, int, int],
     dtype: DTypeLike,
     max_value: int | float,
-<<<<<<< HEAD
     sharded: bool = False,
-=======
     multiscales: bool = False,
->>>>>>> cf968b87
 ):
     dataset = open_ome_zarr(
         path,
