from pathlib import Path

from iohub import open_ome_zarr
from monai.transforms import RandSpatialCropSamplesd
from pytest import mark

from viscy.data.hcs import HCSDataModule
<<<<<<< HEAD
from viscy.translation.trainer import VSTrainer
=======
from viscy.trainer import VisCyTrainer
>>>>>>> eaa14d29


@mark.parametrize("default_channels", [True, False])
def test_preprocess(small_hcs_dataset: Path, default_channels: bool):
    data_path = small_hcs_dataset
    if default_channels:
        channel_names = -1
    else:
        with open_ome_zarr(data_path) as dataset:
            channel_names = dataset.channel_names
    trainer = VisCyTrainer(accelerator="cpu")
    trainer.preprocess(data_path, channel_names=channel_names, num_workers=2)
    with open_ome_zarr(data_path) as dataset:
        channel_names = dataset.channel_names
        for channel in channel_names:
            assert "dataset_statistics" in dataset.zattrs["normalization"][channel]
        for _, fov in dataset.positions():
            norm_metadata = fov.zattrs["normalization"]
            for channel in channel_names:
                assert channel in norm_metadata
                assert "dataset_statistics" in norm_metadata[channel]
                assert "fov_statistics" in norm_metadata[channel]


@mark.parametrize("multi_sample_augmentation", [True, False])
def test_datamodule_setup_fit(preprocessed_hcs_dataset, multi_sample_augmentation):
    data_path = preprocessed_hcs_dataset
    z_window_size = 5
    channel_split = 2
    split_ratio = 0.8
    yx_patch_size = [128, 96]
    batch_size = 4
    with open_ome_zarr(data_path) as dataset:
        channel_names = dataset.channel_names
    if multi_sample_augmentation:
        transforms = [
            RandSpatialCropSamplesd(
                keys=channel_names,
                roi_size=[z_window_size, *yx_patch_size],
                num_samples=2,
            )
        ]
    else:
        transforms = []
    dm = HCSDataModule(
        data_path=data_path,
        source_channel=channel_names[:channel_split],
        target_channel=channel_names[channel_split:],
        z_window_size=z_window_size,
        batch_size=batch_size,
        num_workers=0,
        augmentations=transforms,
        architecture="3D",
        split_ratio=split_ratio,
        yx_patch_size=yx_patch_size,
    )
    dm.setup(stage="fit")
    for batch in dm.train_dataloader():
        assert batch["source"].shape == (
            batch_size,
            channel_split,
            z_window_size,
            *yx_patch_size,
        )
        assert batch["target"].shape == (
            batch_size,
            len(channel_names) - channel_split,
            z_window_size,
            *yx_patch_size,
        )


def test_datamodule_setup_predict(preprocessed_hcs_dataset):
    data_path = preprocessed_hcs_dataset
    z_window_size = 5
    channel_split = 2
    with open_ome_zarr(data_path) as dataset:
        channel_names = dataset.channel_names
        img = next(dataset.positions())[1][0]
        total_p = len(list(dataset.positions()))
    dm = HCSDataModule(
        data_path=data_path,
        source_channel=channel_names[:channel_split],
        target_channel=channel_names[channel_split:],
        z_window_size=z_window_size,
        batch_size=2,
        num_workers=0,
    )
    dm.setup(stage="predict")
    dataset = dm.predict_dataset
    assert len(dataset) == total_p * 2 * (img.slices - z_window_size + 1)
    assert dataset[0]["source"].shape == (
        channel_split,
        z_window_size,
        img.height,
        img.width,
    )<|MERGE_RESOLUTION|>--- conflicted
+++ resolved
@@ -5,11 +5,7 @@
 from pytest import mark
 
 from viscy.data.hcs import HCSDataModule
-<<<<<<< HEAD
-from viscy.translation.trainer import VSTrainer
-=======
 from viscy.trainer import VisCyTrainer
->>>>>>> eaa14d29
 
 
 @mark.parametrize("default_channels", [True, False])
