--- conflicted
+++ resolved
@@ -219,11 +219,8 @@
         Skip caching for this dataset, by default False
     include_wells : list[str], optional
         List of well names to include in the dataset, by default None (all)
-<<<<<<< HEAD
-=======
     include_wells : list[str], optional
         List of well names to include in the dataset, by default None (all)
->>>>>>> ce73044b
     """
 
     def __init__(
