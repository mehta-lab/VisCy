from __future__ import annotations

from abc import ABC, abstractmethod
from logging import getLogger
from pathlib import Path
from typing import TYPE_CHECKING, Literal

import numpy as np
import torch
from iohub.ngff import Plate, Position, open_ome_zarr
from lightning.pytorch import LightningDataModule
from monai.data.meta_obj import set_track_meta
from monai.data.utils import list_data_collate
from monai.transforms.compose import Compose
from torch import Tensor
from torch.multiprocessing import Manager
from torch.utils.data import DataLoader, Dataset

from viscy.data.distributed import ShardedDistributedSampler
from viscy.data.hcs import _ensure_channel_list, _read_norm_meta
from viscy.data.typing import DictTransform, NormMeta
from viscy.preprocessing.precompute import _filter_fovs, _filter_wells

if TYPE_CHECKING:
    from multiprocessing.managers import DictProxy

_logger = getLogger("lightning.pytorch")

_CacheMetadata = tuple[Position, int, NormMeta | None]


class GPUTransformDataModule(ABC, LightningDataModule):
    """Abstract data module with GPU transforms."""

    train_dataset: Dataset
    val_dataset: Dataset
    batch_size: int
    num_workers: int
    pin_memory: bool
    prefetch_factor: int | None

    def _maybe_sampler(
        self, dataset: Dataset, shuffle: bool
    ) -> ShardedDistributedSampler | None:
        return (
            ShardedDistributedSampler(dataset, shuffle=shuffle)
            if torch.distributed.is_initialized()
            else None
        )

    def train_dataloader(self) -> DataLoader:
        sampler = self._maybe_sampler(self.train_dataset, shuffle=True)
        _logger.debug(f"Using training sampler {sampler}")
        return DataLoader(
            self.train_dataset,
            batch_size=self.batch_size,
            shuffle=False if sampler else True,
            sampler=sampler,
            persistent_workers=True if self.num_workers > 0 else False,
            num_workers=self.num_workers,
            pin_memory=self.pin_memory,
            drop_last=False,
            collate_fn=list_data_collate,
            prefetch_factor=self.prefetch_factor,
        )

    def val_dataloader(self) -> DataLoader:
        sampler = self._maybe_sampler(self.val_dataset, shuffle=False)
        _logger.debug(f"Using validation sampler {sampler}")
        return DataLoader(
            self.val_dataset,
            batch_size=self.batch_size,
            shuffle=False,
            sampler=sampler,
            persistent_workers=True if self.num_workers > 0 else False,
            num_workers=self.num_workers,
            pin_memory=self.pin_memory,
            drop_last=False,
            collate_fn=list_data_collate,
            prefetch_factor=self.prefetch_factor,
        )

    @property
    @abstractmethod
    def train_cpu_transforms(self) -> Compose: ...

    @property
    @abstractmethod
    def train_gpu_transforms(self) -> Compose: ...

    @property
    @abstractmethod
    def val_cpu_transforms(self) -> Compose: ...

    @property
    @abstractmethod
    def val_gpu_transforms(self) -> Compose: ...


class CachedOmeZarrDataset(Dataset):
    """Dataset for cached OME-Zarr arrays.

    Parameters
    ----------
    positions : list[Position]
        List of FOVs to load images from.
    channel_names : list[str]
        List of channel names to load.
    cache_map : DictProxy
        Shared dictionary for caching loaded volumes.
    transform : Compose | None, optional
        Composed transforms to be applied on the CPU, by default None
    array_key : str, optional
        The image array key name (multi-scale level), by default "0"
    load_normalization_metadata : bool, optional
        Load normalization metadata in the sample dictionary, by default True
    skip_cache : bool, optional
        Skip caching to save RAM, by default False
    """

    def __init__(
        self,
        positions: list[Position],
        channel_names: list[str],
        cache_map: DictProxy,
        transform: Compose | None = None,
        array_key: str = "0",
        load_normalization_metadata: bool = True,
        skip_cache: bool = False,
    ):
        key = 0
        self._metadata_map: dict[int, _CacheMetadata] = {}
        for position in positions:
            img = position[array_key]
            norm_meta = _read_norm_meta(position)
            for time_idx in range(img.frames):
                cache_map[key] = None
                self._metadata_map[key] = (position, time_idx, norm_meta)
                key += 1
        self.channels = {ch: position.get_channel_index(ch) for ch in channel_names}
        self.array_key = array_key
        self._cache_map = cache_map
        self.transform = transform
        self.load_normalization_metadata = load_normalization_metadata
        self.skip_cache = skip_cache

    def __len__(self) -> int:
        return len(self._metadata_map)

    def __getitem__(self, idx: int) -> dict[str, Tensor]:
        position, time_idx, norm_meta = self._metadata_map[idx]
        cache = self._cache_map[idx]
        if cache is None:
            _logger.debug(f"Loading volume for index {idx}")
            volume = torch.from_numpy(
                position[self.array_key]
                .oindex[time_idx, list(self.channels.values())]
                .astype(np.float32)
            )
            if not self.skip_cache:
                _logger.debug(f"Caching for index {idx}")
                self._cache_map[idx] = volume
        else:
            _logger.debug(f"Using cached volume for index {idx}")
            volume = cache
        sample = {name: img[None] for name, img in zip(self.channels.keys(), volume)}
        if self.load_normalization_metadata:
            sample["norm_meta"] = norm_meta
        if self.transform:
            sample = self.transform(sample)
        if not isinstance(sample, list):
            sample = [sample]
        return sample


class SelectWell:
    _include_wells: list[str] | None
    _exclude_fovs: list[str] | None

    def _filter_fit_fovs(self, plate: Plate) -> list[Position]:
        positions = []
        for well in _filter_wells(plate, include_wells=self._include_wells):
            for fov in _filter_fovs(well, exclude_fovs=self._exclude_fovs):
                positions.append(fov)
        if len(positions) < 2:
            raise ValueError(
                "At least 2 FOVs are required for training and validation."
            )
        return positions


class CachedOmeZarrDataModule(GPUTransformDataModule, SelectWell):
    """Data module for cached OME-Zarr arrays.

    Parameters
    ----------
    data_path : Path
        Path to the HCS OME-Zarr dataset.
    channels : str | list[str]
        Channel names to load.
    batch_size : int
        Batch size for training and validation.
    num_workers : int
        Number of workers for data-loaders.
    split_ratio : float
        Fraction of the FOVs used for the training split.
        The rest will be used for validation.
    train_cpu_transforms : list[DictTransform]
        Transforms to be applied on the CPU during training.
    val_cpu_transforms : list[DictTransform]
        Transforms to be applied on the CPU during validation.
    train_gpu_transforms : list[DictTransform]
        Transforms to be applied on the GPU during training.
    val_gpu_transforms : list[DictTransform]
        Transforms to be applied on the GPU during validation.
    pin_memory : bool, optional
        Use page-locked memory in data-loaders, by default True
    skip_cache : bool, optional
        Skip caching for this dataset, by default False
    include_wells : list[str], optional
        List of well names to include in the dataset, by default None (all)
    """

    def __init__(
        self,
        data_path: Path,
        channels: str | list[str],
        batch_size: int,
        num_workers: int,
        split_ratio: float,
        train_cpu_transforms: list[DictTransform],
        val_cpu_transforms: list[DictTransform],
        train_gpu_transforms: list[DictTransform],
        val_gpu_transforms: list[DictTransform],
        pin_memory: bool = True,
        skip_cache: bool = False,
        include_wells: list[str] | None = None,
<<<<<<< HEAD
        exclude_fovs: list[str] | None = None,
=======
>>>>>>> ab3a3502
    ):
        super().__init__()
        self.data_path = data_path
        self.channels = _ensure_channel_list(channels)
        self.batch_size = batch_size
        self.num_workers = num_workers
        self.split_ratio = split_ratio
        self._train_cpu_transforms = Compose(train_cpu_transforms)
        self._val_cpu_transforms = Compose(val_cpu_transforms)
        self._train_gpu_transforms = Compose(train_gpu_transforms)
        self._val_gpu_transforms = Compose(val_gpu_transforms)
        self.pin_memory = pin_memory
        self.skip_cache = skip_cache
        self._include_wells = include_wells
<<<<<<< HEAD
        self._exclude_fovs = exclude_fovs
=======
>>>>>>> ab3a3502

    @property
    def train_cpu_transforms(self) -> Compose:
        return self._train_cpu_transforms

    @property
    def train_gpu_transforms(self) -> Compose:
        return self._train_gpu_transforms

    @property
    def val_cpu_transforms(self) -> Compose:
        return self._val_cpu_transforms

    @property
    def val_gpu_transforms(self) -> Compose:
        return self._val_gpu_transforms

    def _set_fit_global_state(self, num_positions: int) -> list[int]:
        # disable metadata tracking in MONAI for performance
        set_track_meta(False)
        # shuffle positions, randomness is handled globally
        return torch.randperm(num_positions).tolist()

    def _include_well_name(self, name: str) -> bool:
        if self._include_wells is None:
            return True
        else:
            return name in self._include_wells

    def _filter_fit_fovs(self, plate: Plate) -> list[Position]:
        positions = []
        for well_name, well in plate.wells():
            if self._include_well_name(well_name):
                for _, p in well.positions():
                    positions.append(p)
        if len(positions) < 2:
            raise ValueError(
                "At least 2 FOVs are required for training and validation."
            )
        return positions

    def setup(self, stage: Literal["fit", "validate"]) -> None:
        if stage not in ("fit", "validate"):
            raise NotImplementedError("Only fit and validate stages are supported.")
        cache_map = Manager().dict()
        plate: Plate = open_ome_zarr(self.data_path, mode="r", layout="hcs")
        positions = self._filter_fit_fovs(plate)
        shuffled_indices = self._set_fit_global_state(len(positions))
        num_train_fovs = int(len(positions) * self.split_ratio)
        train_fovs = [positions[i] for i in shuffled_indices[:num_train_fovs]]
        val_fovs = [positions[i] for i in shuffled_indices[num_train_fovs:]]
        _logger.debug(f"Training FOVs: {[p.zgroup.name for p in train_fovs]}")
        _logger.debug(f"Validation FOVs: {[p.zgroup.name for p in val_fovs]}")
        self.train_dataset = CachedOmeZarrDataset(
            train_fovs,
            self.channels,
            cache_map,
            transform=self.train_cpu_transforms,
            skip_cache=self.skip_cache,
        )
        self.val_dataset = CachedOmeZarrDataset(
            val_fovs,
            self.channels,
            cache_map,
            transform=self.val_cpu_transforms,
            skip_cache=self.skip_cache,
        )<|MERGE_RESOLUTION|>--- conflicted
+++ resolved
@@ -219,6 +219,8 @@
         Skip caching for this dataset, by default False
     include_wells : list[str], optional
         List of well names to include in the dataset, by default None (all)
+    include_wells : list[str], optional
+        List of well names to include in the dataset, by default None (all)
     """
 
     def __init__(
@@ -235,10 +237,7 @@
         pin_memory: bool = True,
         skip_cache: bool = False,
         include_wells: list[str] | None = None,
-<<<<<<< HEAD
         exclude_fovs: list[str] | None = None,
-=======
->>>>>>> ab3a3502
     ):
         super().__init__()
         self.data_path = data_path
@@ -253,10 +252,7 @@
         self.pin_memory = pin_memory
         self.skip_cache = skip_cache
         self._include_wells = include_wells
-<<<<<<< HEAD
         self._exclude_fovs = exclude_fovs
-=======
->>>>>>> ab3a3502
 
     @property
     def train_cpu_transforms(self) -> Compose:
