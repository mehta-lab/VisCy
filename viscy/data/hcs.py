--- conflicted
+++ resolved
@@ -356,11 +356,8 @@
         ground_truth_masks: Path | None = None,
         persistent_workers=False,
         prefetch_factor=None,
-<<<<<<< HEAD
         array_key: str = "0",
-=======
         pin_memory=False,
->>>>>>> 70601dfb
     ):
         super().__init__()
         self.data_path = Path(data_path)
@@ -379,11 +376,8 @@
         self.prepare_data_per_node = True
         self.persistent_workers = persistent_workers
         self.prefetch_factor = prefetch_factor
-<<<<<<< HEAD
         self.array_key = array_key
-=======
         self.pin_memory = pin_memory
->>>>>>> 70601dfb
 
     @property
     def cache_path(self):
