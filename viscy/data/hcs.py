import logging
import math
import os
import re
import tempfile
from pathlib import Path
from typing import Callable, Literal, Sequence

import numpy as np
import torch
import zarr
from imageio import imread
from iohub.ngff import ImageArray, Plate, Position, open_ome_zarr
from lightning.pytorch import LightningDataModule
from monai.data import set_track_meta
from monai.data.utils import collate_meta_tensor
from monai.transforms import (
    CenterSpatialCropd,
    Compose,
    MapTransform,
    MultiSampleTrait,
    RandAffined,
)
from torch import Tensor
from torch.utils.data import DataLoader, Dataset

from viscy.data.typing import ChannelMap, DictTransform, HCSStackIndex, NormMeta, Sample

_logger = logging.getLogger("lightning.pytorch")


def _ensure_channel_list(str_or_seq: str | Sequence[str]) -> list[str]:
    """
    Ensure channel argument is a list of strings.

    :param Union[str, Sequence[str]] str_or_seq: channel name or list of channel names
    :return list[str]: list of channel names
    """
    if isinstance(str_or_seq, str):
        return [str_or_seq]
    try:
        return list(str_or_seq)
    except TypeError:
        raise TypeError(
            "Channel argument must be a string or sequence of strings. "
            f"Got {str_or_seq}."
        )


def _search_int_in_str(pattern: str, file_name: str) -> str:
    """Search image indices in a file name with regex patterns and strip leading zeros.
    E.g. ``'001'`` -> ``1``"""
    match = re.search(pattern, file_name)
    if match:
        return match.group()
    else:
        raise ValueError(f"Cannot find pattern {pattern} in {file_name}.")


def _collate_samples(batch: Sequence[Sample]) -> Sample:
    """Collate samples into a batch sample.

    :param Sequence[Sample] batch: a sequence of dictionaries,
        where each key may point to a value of a single tensor or a list of tensors,
        as is the case with ``train_patches_per_stack > 1``.
    :return Sample: Batch sample (dictionary of tensors)
    """
    collated: Sample = {}
    for key in batch[0].keys():
        data = []
        for sample in batch:
            if isinstance(sample[key], Sequence):
                data.extend(sample[key])
            else:
                data.append(sample[key])
        collated[key] = collate_meta_tensor(data)
    return collated


def _read_norm_meta(fov: Position) -> NormMeta | None:
    """
    Read normalization metadata from the FOV.
    Convert to float32 tensors to avoid automatic casting to float64.
    """
    norm_meta = fov.zattrs.get("normalization", None)
    if norm_meta is None:
        return None
    for channel, channel_values in norm_meta.items():
        for level, level_values in channel_values.items():
            for stat, value in level_values.items():
                if isinstance(value, Tensor):
                    value = value.clone().float()
                else:
                    value = torch.tensor(value, dtype=torch.float32)
                norm_meta[channel][level][stat] = value
    return norm_meta


class SlidingWindowDataset(Dataset):
    """Torch dataset where each element is a window of
    (C, Z, Y, X) where C=2 (source and target) and Z is ``z_window_size``.

    :param list[Position] positions: FOVs to include in dataset
    :param ChannelMap channels: source and target channel names,
        e.g. ``{'source': 'Phase', 'target': ['Nuclei', 'Membrane']}``
    :param int z_window_size: Z window size of the 2.5D U-Net, 1 for 2D
    :param str pyramid_resolution: pyramid level.
        defaults to "0" (full resolution)
    :param DictTransform | None transform:
        a callable that transforms data, defaults to None
    """

    def __init__(
        self,
        positions: list[Position],
        channels: ChannelMap,
        z_window_size: int,
        pyramid_resolution: str = "0",
        transform: DictTransform | None = None,
    ) -> None:
        super().__init__()
        self.positions = positions
        self.channels = {k: _ensure_channel_list(v) for k, v in channels.items()}
        self.source_ch_idx = [
            positions[0].get_channel_index(c) for c in channels["source"]
        ]
        self.target_ch_idx = (
            [positions[0].get_channel_index(c) for c in channels["target"]]
            if "target" in channels
            else None
        )
        self.z_window_size = z_window_size
        self.transform = transform
        self.pyramid_resolution = pyramid_resolution
        self._get_windows()

    def _get_windows(self) -> None:
        """Count the sliding windows along T and Z,
        and build an index-to-window LUT."""
        w = 0
        self.window_keys = []
        self.window_arrays = []
        self.window_norm_meta: list[NormMeta | None] = []
        for fov in self.positions:
            img_arr: ImageArray = fov[str(self.pyramid_resolution)]
            ts = img_arr.frames
            zs = img_arr.slices - self.z_window_size + 1
            if zs < 1:
                raise IndexError(
                    f"Z window size {self.z_window_size} "
                    f"is larger than the number of Z slices ({img_arr.slices}) "
                    f"for FOV {fov.name}."
                )
            w += ts * zs
            self.window_keys.append(w)
            self.window_arrays.append(img_arr)
            self.window_norm_meta.append(_read_norm_meta(fov))
        self._max_window = w

    def _find_window(self, index: int) -> tuple[ImageArray, int, NormMeta | None]:
        """Look up window given index."""
        window_idx = sorted(self.window_keys + [index + 1]).index(index + 1)
        w = self.window_keys[window_idx]
        tz = index - self.window_keys[window_idx - 1] if window_idx > 0 else index
        norm_meta = self.window_norm_meta[self.window_keys.index(w)]
        return (self.window_arrays[self.window_keys.index(w)], tz, norm_meta)

    def _read_img_window(
        self, img: ImageArray, ch_idx: list[int], tz: int
    ) -> tuple[list[Tensor], HCSStackIndex]:
        """Read image window as tensor.

        :param ImageArray img: NGFF image array
        :param list[int] ch_idx: list of channel indices to read,
            output channel ordering will reflect the sequence
        :param int tz: window index within the FOV, counted Z-first
        :return list[Tensor], HCSStackIndex:
            list of (C=1, Z, Y, X) image tensors,
            tuple of image name, time index, and Z index
        """
        zs = img.shape[-3] - self.z_window_size + 1
        t = (tz + zs) // zs - 1
        z = tz - t * zs
        data = img.oindex[
            slice(t, t + 1),
            [int(i) for i in ch_idx],
            slice(z, z + self.z_window_size),
        ].astype(np.float32)
        return torch.from_numpy(data).unbind(dim=1), (img.name, t, z)

    def __len__(self) -> int:
        return self._max_window

    # TODO: refactor to a top level function
    def _stack_channels(
        self,
        sample_images: list[dict[str, Tensor]] | dict[str, Tensor],
        key: str,
    ) -> Tensor | list[Tensor]:
        """Stack single-channel images into a multi-channel tensor."""
        if not isinstance(sample_images, list):
            return torch.stack([sample_images[ch][0] for ch in self.channels[key]])
        # training time
        return [
            torch.stack([im[ch][0] for ch in self.channels[key]])
            for im in sample_images
        ]

    def __getitem__(self, index: int) -> Sample:
        img, tz, norm_meta = self._find_window(index)
        ch_names = self.channels["source"].copy()
        ch_idx = self.source_ch_idx.copy()
        if self.target_ch_idx is not None:
            ch_names.extend(self.channels["target"])
            ch_idx.extend(self.target_ch_idx)
        images, sample_index = self._read_img_window(img, ch_idx, tz)
        sample_images = {k: v for k, v in zip(ch_names, images)}
        if self.target_ch_idx is not None:
            # FIXME: this uses the first target channel as weight for performance
            # since adding a reference to a tensor does not copy
            # maybe write a weight map in preprocessing to use more information?
            sample_images["weight"] = sample_images[self.channels["target"][0]]
        if norm_meta is not None:
            sample_images["norm_meta"] = norm_meta
        if self.transform:
            sample_images = self.transform(sample_images)
        if "weight" in sample_images:
            del sample_images["weight"]
        sample = {
            "index": sample_index,
            "source": self._stack_channels(sample_images, "source"),
            # "norm_meta": norm_meta,
        }
        if self.target_ch_idx is not None:
            sample["target"] = self._stack_channels(sample_images, "target")
        return sample


class MaskTestDataset(SlidingWindowDataset):
    """Torch dataset where each element is a window of
    (C, Z, Y, X) where C=2 (source and target) and Z is ``z_window_size``.
    This a testing stage version of :py:class:`viscy.data.hcs.SlidingWindowDataset`,
    and can only be used with batch size 1 for efficiency (no padding for collation),
    since the mask is not available for each stack.

    :param list[Position] positions: FOVs to include in dataset
    :param ChannelMap channels: source and target channel names,
        e.g. ``{'source': 'Phase', 'target': ['Nuclei', 'Membrane']}``
    :param int z_window_size: Z window size of the 2.5D U-Net, 1 for 2D
    :param DictTransform transform:
        a callable that transforms data, defaults to None
    :param str | None ground_truth_masks: path to the ground truth masks
    """

    def __init__(
        self,
        positions: list[Position],
        channels: ChannelMap,
        z_window_size: int,
        transform: DictTransform | None = None,
        ground_truth_masks: str | None = None,
    ) -> None:
        super().__init__(positions, channels, z_window_size, transform)
        self.masks = {}
        for img_path in Path(ground_truth_masks).glob("*cp_masks.png"):
            img_name = img_path.name
            position_name = _search_int_in_str(r"(?<=_p)\d{3}", img_name)
            # TODO: specify time index in the file name
            t_idx = 0
            # TODO: record channel name
            # channel_name = re.search(r"^.+(?=_p\d{3})", img_name).group()
            z_idx = _search_int_in_str(r"(?<=_z)\d+", img_name)
            self.masks[(int(position_name), int(t_idx), int(z_idx))] = img_path
        _logger.info(str(self.masks))

    def __getitem__(self, index: int) -> Sample:
        sample = super().__getitem__(index)
        img_name, t_idx, z_idx = sample["index"]
        position_name = int(img_name.split("/")[-2])
        key = (position_name, int(t_idx), int(z_idx) + self.z_window_size // 2)
        if img_path := self.masks.get(key):
            sample["labels"] = torch.from_numpy(imread(img_path).astype(np.int16))
        return sample


class HCSDataModule(LightningDataModule):
    """
    Lightning data module for a preprocessed HCS NGFF Store.

    Parameters
    ----------
    data_path : str
        Path to the data store.
    source_channel : str or Sequence[str]
        Name(s) of the source channel, e.g. 'Phase'.
    target_channel : str or Sequence[str]
        Name(s) of the target channel, e.g. ['Nuclei', 'Membrane'].
    z_window_size : int
        Z window size of the 2.5D U-Net, 1 for 2D.
    split_ratio : float, optional
        Split ratio of the training subset in the fit stage,
        e.g. 0.8 means an 80/20 split between training/validation,
        by default 0.8.
    batch_size : int, optional
        Batch size, defaults to 16.
    num_workers : int, optional
        Number of data-loading workers, defaults to 8.
    target_2d : bool, optional
        Whether the target is 2D (e.g. in a 2.5D model),
        defaults to False.
    yx_patch_size : tuple[int, int], optional
        Patch size in (Y, X), defaults to (256, 256).
    normalizations : list of MapTransform, optional
        MONAI dictionary transforms applied to selected channels,
        defaults to ``[]`` (no normalization).
    augmentations : list of MapTransform, optional
        MONAI dictionary transforms applied to the training set,
        defaults to ``[]`` (no augmentation).
    caching : bool, optional
        Whether to decompress all the images and cache the result,
        will store in `/tmp/$SLURM_JOB_ID/` if available,
        defaults to False.
    ground_truth_masks : Path or None, optional
        Path to the ground truth masks,
        used in the test stage to compute segmentation metrics,
<<<<<<< HEAD
        defaults to None
    :param str pyramid_resolution: pyramid resolution level.
        defaults to 0 (full resolution)
=======
        defaults to None.
    persistent_workers : bool, optional
        Whether to keep the workers alive between fitting epochs,
        defaults to False.
    prefetch_factor : int or None, optional
        Number of samples loaded in advance by each worker during fitting,
        defaults to None (2 per PyTorch default).
>>>>>>> 61fc5ed4
    """

    def __init__(
        self,
        data_path: str,
        source_channel: str | Sequence[str],
        target_channel: str | Sequence[str],
        z_window_size: int,
        split_ratio: float = 0.8,
        batch_size: int = 16,
        num_workers: int = 8,
        target_2d: bool = False,
        yx_patch_size: tuple[int, int] = (256, 256),
        normalizations: list[MapTransform] = [],
        augmentations: list[MapTransform] = [],
        caching: bool = False,
        ground_truth_masks: Path | None = None,
<<<<<<< HEAD
        pyramid_resolution: str = "0",
=======
        persistent_workers=False,
        prefetch_factor=None,
>>>>>>> 61fc5ed4
    ):
        super().__init__()
        self.data_path = Path(data_path)
        self.source_channel = _ensure_channel_list(source_channel)
        self.target_channel = _ensure_channel_list(target_channel)
        self.batch_size = batch_size
        self.num_workers = num_workers
        self.target_2d = target_2d
        self.z_window_size = z_window_size
        self.split_ratio = split_ratio
        self.yx_patch_size = yx_patch_size
        self.normalizations = normalizations
        self.augmentations = augmentations
        self.caching = caching
        self.ground_truth_masks = ground_truth_masks
        self.prepare_data_per_node = True
<<<<<<< HEAD
        self.pyramid_resolution = pyramid_resolution
=======
        self.persistent_workers = persistent_workers
        self.prefetch_factor = prefetch_factor
>>>>>>> 61fc5ed4

    @property
    def cache_path(self):
        return Path(
            tempfile.gettempdir(),
            os.getenv("SLURM_JOB_ID", "viscy_cache"),
            self.data_path.name,
        )

    @property
    def maybe_cached_data_path(self):
        return self.cache_path if self.caching else self.data_path

    def _data_log_path(self) -> Path:
        log_dir = Path.cwd()
        if self.trainer:
            if self.trainer.logger:
                if self.trainer.logger.log_dir:
                    log_dir = Path(self.trainer.logger.log_dir)
        log_dir.mkdir(parents=True, exist_ok=True)
        return log_dir / "data.log"

    def prepare_data(self):
        if not self.caching:
            return
        # setup logger
        logger = logging.getLogger("viscy_data")
        logger.propagate = False
        logger.setLevel(logging.DEBUG)
        console_handler = logging.StreamHandler()
        console_handler.setLevel(logging.INFO)
        logger.addHandler(console_handler)
        file_handler = logging.FileHandler(self._data_log_path())
        file_handler.setLevel(logging.DEBUG)
        logger.addHandler(file_handler)
        logger.info(f"Caching dataset at {self.cache_path}.")
        tmp_store = zarr.NestedDirectoryStore(self.cache_path)
        with open_ome_zarr(self.data_path, mode="r") as lazy_plate:
            _, skipped, _ = zarr.copy(
                lazy_plate.zgroup,
                zarr.open(tmp_store, mode="a"),
                name="/",
                log=logger.debug,
                if_exists="skip_initialized",
                compressor=None,
            )
        if skipped > 0:
            logger.warning(
                f"Skipped {skipped} items when caching. Check debug log for details."
            )

    @property
    def _base_dataset_settings(self) -> dict[str, dict[str, list[str]] | int]:
        return {
            "channels": {"source": self.source_channel},
            "z_window_size": self.z_window_size,
            "pyramid_resolution": self.pyramid_resolution,
        }

    def setup(self, stage: Literal["fit", "validate", "test", "predict"]):
        dataset_settings = self._base_dataset_settings
        if stage in ("fit", "validate"):
            self._setup_fit(dataset_settings)
        elif stage == "test":
            self._setup_test(dataset_settings)
        elif stage == "predict":
            self._setup_predict(dataset_settings)
        else:
            raise NotImplementedError(f"{stage} stage")

    def _set_fit_global_state(self, num_positions: int) -> torch.Tensor:
        # disable metadata tracking in MONAI for performance
        set_track_meta(False)
        # shuffle positions, randomness is handled globally
        return torch.randperm(num_positions)

    def _setup_fit(self, dataset_settings: dict):
        """Set up the training and validation datasets."""
        train_transform, val_transform = self._fit_transform()
        dataset_settings["channels"]["target"] = self.target_channel
        data_path = self.maybe_cached_data_path
        plate = open_ome_zarr(data_path, mode="r")

        # shuffle positions, randomness is handled globally
        positions = [pos for _, pos in plate.positions()]
        shuffled_indices = self._set_fit_global_state(len(positions))
        positions = list(positions[i] for i in shuffled_indices)
        num_train_fovs = int(len(positions) * self.split_ratio)
        # training set needs to sample more Z range for augmentation
        train_dataset_settings = dataset_settings.copy()
        z_scale_low, z_scale_high = self.train_z_scale_range
        if z_scale_high <= 0.0:
            expanded_z = self.z_window_size
        else:
            expanded_z = math.ceil(self.z_window_size * (1 + z_scale_high))
            expanded_z -= expanded_z % 2
        train_dataset_settings["z_window_size"] = expanded_z
        # train/val split
        self.train_dataset = SlidingWindowDataset(
            positions[:num_train_fovs],
            transform=train_transform,
            **train_dataset_settings,
        )
        self.val_dataset = SlidingWindowDataset(
            positions[num_train_fovs:],
            transform=val_transform,
            **dataset_settings,
        )

    def _setup_test(self, dataset_settings: dict):
        """Set up the test stage."""
        if self.batch_size != 1:
            _logger.warning(f"Ignoring batch size {self.batch_size} in test stage.")

        dataset_settings["channels"]["target"] = self.target_channel
        data_path = self.maybe_cached_data_path
        plate = open_ome_zarr(data_path, mode="r")
        test_transform = Compose(self.normalizations)
        if self.ground_truth_masks:
            self.test_dataset = MaskTestDataset(
                [p for _, p in plate.positions()],
                transform=test_transform,
                ground_truth_masks=self.ground_truth_masks,
                **dataset_settings,
            )
        else:
            self.test_dataset = SlidingWindowDataset(
                [p for _, p in plate.positions()],
                transform=test_transform,
                **dataset_settings,
            )

    def _set_predict_global_state(self) -> None:
        # track metadata for inverting transform
        set_track_meta(True)
        if self.caching:
            _logger.warning("Ignoring caching config in 'predict' stage.")

    def _positions_maybe_single(self) -> list[Position]:
        dataset: Plate | Position = open_ome_zarr(self.data_path, mode="r")
        if isinstance(dataset, Position):
            try:
                plate_path = self.data_path.parent.parent.parent
                fov_name = self.data_path.relative_to(plate_path).as_posix()
                plate = open_ome_zarr(plate_path)
            except Exception:
                raise FileNotFoundError(
                    "Parent HCS store not found for single FOV input."
                )
            positions = [plate[fov_name]]
        elif isinstance(dataset, Plate):
            positions = [p for _, p in dataset.positions()]
        return positions

    def _setup_predict(
        self,
        dataset_settings: dict,
    ):
        """Set up the predict stage."""
        self._set_predict_global_state()
        predict_transform = Compose(self.normalizations)
        self.predict_dataset = SlidingWindowDataset(
            positions=self._positions_maybe_single(),
            transform=predict_transform,
            **dataset_settings,
        )

    def on_before_batch_transfer(self, batch: Sample, dataloader_idx: int) -> Sample:
        """Removes redundant Z slices if the target is 2D to save VRAM."""
        predicting = False
        if self.trainer:
            if self.trainer.predicting:
                predicting = True
        if predicting or isinstance(batch, Tensor):
            # skipping example input array
            return batch
        if self.target_2d:
            # slice the center during training or testing
            z_index = self.z_window_size // 2
            batch["target"] = batch["target"][:, :, slice(z_index, z_index + 1)]
        return batch

    def train_dataloader(self):
        return DataLoader(
            self.train_dataset,
            batch_size=self.batch_size // self.train_patches_per_stack,
            num_workers=self.num_workers,
            shuffle=True,
            prefetch_factor=self.prefetch_factor if self.num_workers else None,
            persistent_workers=self.persistent_workers,
            collate_fn=_collate_samples,
            drop_last=True,
        )

    def val_dataloader(self):
        return DataLoader(
            self.val_dataset,
            batch_size=self.batch_size,
            num_workers=self.num_workers,
            shuffle=False,
            prefetch_factor=self.prefetch_factor if self.num_workers else None,
            persistent_workers=self.persistent_workers,
        )

    def test_dataloader(self):
        return DataLoader(
            self.test_dataset,
            batch_size=1,
            num_workers=self.num_workers,
            shuffle=False,
        )

    def predict_dataloader(self):
        return DataLoader(
            self.predict_dataset,
            batch_size=self.batch_size,
            num_workers=self.num_workers,
            shuffle=False,
        )

    def _fit_transform(self) -> tuple[Compose, Compose]:
        """(normalization -> maybe augmentation -> center crop)
        Deterministic center crop as the last step of training and validation."""
        # TODO: These have a fixed order for now... ()
        final_crop = [
            CenterSpatialCropd(
                keys=self.source_channel + self.target_channel,
                roi_size=(
                    self.z_window_size,
                    self.yx_patch_size[0],
                    self.yx_patch_size[1],
                ),
            )
        ]
        train_transform = Compose(
            self.normalizations + self._train_transform() + final_crop
        )
        val_transform = Compose(self.normalizations + final_crop)
        return train_transform, val_transform

    def _train_transform(self) -> list[Callable]:
        """Setup training augmentations: check input values,
        and parse the number of Z slices and patches to sample per stack."""
        self.train_patches_per_stack = 1
        z_scale_range = None
        if self.augmentations:
            for aug in self.augmentations:
                if isinstance(aug, RandAffined):
                    if z_scale_range is not None:
                        raise ValueError(
                            "Only one RandAffined augmentation is allowed."
                        )
                    z_scale_range = aug.rand_affine.rand_affine_grid.scale_range[0]
                if isinstance(aug, MultiSampleTrait):
                    # e.g. RandWeightedCropd.cropper.num_samples
                    # this trait does not have any concrete interface
                    # so this attribute may not be the same for other transforms
                    num_samples = aug.cropper.num_samples
                    if self.batch_size % num_samples != 0:
                        raise ValueError(
                            "Batch size must be divisible by `num_samples` per stack. "
                            f"Got batch size {self.batch_size} and "
                            f"number of samples {num_samples} for "
                            f"transform type {type(aug)}."
                        )
                    self.train_patches_per_stack = num_samples
        else:
            self.augmentations = []
        if z_scale_range is not None:
            if isinstance(z_scale_range, (float, int)):
                z_scale_range = float(z_scale_range)
                z_scale_range = (-z_scale_range, z_scale_range)
            if z_scale_range[0] > 0 or z_scale_range[1] < 0:
                raise ValueError(f"Invalid scaling range: {z_scale_range}")
            self.train_z_scale_range = z_scale_range
        else:
            self.train_z_scale_range = (0.0, 0.0)
        _logger.debug(f"Training augmentations: {self.augmentations}")
        return list(self.augmentations)<|MERGE_RESOLUTION|>--- conflicted
+++ resolved
@@ -323,11 +323,6 @@
     ground_truth_masks : Path or None, optional
         Path to the ground truth masks,
         used in the test stage to compute segmentation metrics,
-<<<<<<< HEAD
-        defaults to None
-    :param str pyramid_resolution: pyramid resolution level.
-        defaults to 0 (full resolution)
-=======
         defaults to None.
     persistent_workers : bool, optional
         Whether to keep the workers alive between fitting epochs,
@@ -335,7 +330,8 @@
     prefetch_factor : int or None, optional
         Number of samples loaded in advance by each worker during fitting,
         defaults to None (2 per PyTorch default).
->>>>>>> 61fc5ed4
+    :param str pyramid_resolution: pyramid resolution level.
+        defaults to 0 (full resolution)
     """
 
     def __init__(
@@ -353,12 +349,9 @@
         augmentations: list[MapTransform] = [],
         caching: bool = False,
         ground_truth_masks: Path | None = None,
-<<<<<<< HEAD
-        pyramid_resolution: str = "0",
-=======
         persistent_workers=False,
         prefetch_factor=None,
->>>>>>> 61fc5ed4
+        pyramid_resolution: str = "0",
     ):
         super().__init__()
         self.data_path = Path(data_path)
@@ -375,12 +368,9 @@
         self.caching = caching
         self.ground_truth_masks = ground_truth_masks
         self.prepare_data_per_node = True
-<<<<<<< HEAD
-        self.pyramid_resolution = pyramid_resolution
-=======
         self.persistent_workers = persistent_workers
         self.prefetch_factor = prefetch_factor
->>>>>>> 61fc5ed4
+        self.pyramid_resolution = pyramid_resolution
 
     @property
     def cache_path(self):
