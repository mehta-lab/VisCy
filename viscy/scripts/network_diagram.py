--- conflicted
+++ resolved
@@ -5,7 +5,6 @@
 
 # %% 2D UNet
 model = VSUNet(
-<<<<<<< HEAD
     architecture="2.2D",
     model_config={
         "in_channels": 1,
@@ -15,20 +14,15 @@
         "stem_kernel_size": (5, 4, 4),
         "decoder_mode": "pixelshuffle",
         "head_expansion_ratio": 2
-=======
-    architecture="2D",
-    model_config={
-        "in_channels": 2,
-        "out_channels": 1,
     },
 )
-
+# %%
 model_graph = draw_graph(
     model,
     model.example_input_array,
     graph_name="2D UNet",
     roll=True,
-    depth=2,
+    depth=4,
     # graph_dir="LR",
     # save_graph=True,
 )
@@ -43,7 +37,6 @@
         "in_channels": 1,
         "out_channels": 3,
         "in_stack_depth": 9,
->>>>>>> 794eebc6
     },
 )
 
@@ -77,14 +70,7 @@
     model.example_input_array,
     graph_name="2.1D UNet",
     roll=True,
-<<<<<<< HEAD
-    depth=4,
-    # graph_dir="LR",
-    directory="/hpc/projects/comp.micro/virtual_staining/models/HEK_phase_to_nuc_mem/",
-    # save_graph=True,
-=======
     depth=3,
->>>>>>> 794eebc6
 )
 
 graph21d = model_graph.visual_graph
