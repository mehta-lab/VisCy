--- conflicted
+++ resolved
@@ -20,11 +20,7 @@
 )
 from torch import BoolTensor, Size, Tensor, nn
 
-<<<<<<< HEAD
 from viscy.unet.networks.unext2 import PixelToVoxelHead, UNeXt2Decoder, UnsqueezeHead
-=======
-from viscy.unet.networks.Unet22D import PixelToVoxelHead, Unet2dDecoder
->>>>>>> a707e1bb
 
 
 def _init_weights(module: nn.Module) -> None:
@@ -426,12 +422,6 @@
         )
         decoder_channels = list(dims)
         decoder_channels.reverse()
-<<<<<<< HEAD
-        decoder_channels[-1] = (
-            (in_stack_depth + 2) * in_channels * 2**2 * head_expansion_ratio
-        )
-        self.decoder = UNeXt2Decoder(
-=======
         if head_conv:
             decoder_channels[-1] = (
                 (in_stack_depth + 2) * in_channels * 2**2 * head_conv_expansion_ratio
@@ -440,8 +430,7 @@
             decoder_channels[-1] = (
                 out_channels * in_stack_depth * stem_kernel_size[-1] ** 2
             )
-        self.decoder = Unet2dDecoder(
->>>>>>> a707e1bb
+        self.decoder = UNeXt2Decoder(
             decoder_channels,
             norm_name="instance",
             mode="pixelshuffle",
