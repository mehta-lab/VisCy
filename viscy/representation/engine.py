--- conflicted
+++ resolved
@@ -37,11 +37,8 @@
         schedule: Literal["WarmupCosine", "Constant"] = "Constant",
         log_batches_per_epoch: int = 8,
         log_samples_per_batch: int = 1,
-<<<<<<< HEAD
-=======
         log_embeddings: bool = False,
         log_negative_metrics_every_n_epochs: int = 2,
->>>>>>> b56dc9fc
         example_input_array_shape: Sequence[int] = (1, 2, 15, 256, 256),
     ) -> None:
         super().__init__()
@@ -54,13 +51,8 @@
         self.example_input_array = torch.rand(*example_input_array_shape)
         self.training_step_outputs = []
         self.validation_step_outputs = []
-<<<<<<< HEAD
-
-        self.save_hyperparameters()
-=======
         self.log_embeddings = log_embeddings
         self.log_negative_metrics_every_n_epochs = log_negative_metrics_every_n_epochs
->>>>>>> b56dc9fc
 
     def forward(self, x: Tensor) -> tuple[Tensor, Tensor]:
         """Return both features and projections.
