--- conflicted
+++ resolved
@@ -54,14 +54,11 @@
         self.validation_step_outputs = []
         self.log_embeddings = log_embeddings
         self.log_negative_metrics_every_n_epochs = log_negative_metrics_every_n_epochs
-<<<<<<< HEAD
-=======
 
         if ckpt_path is not None:
             self.load_state_dict(
                 torch.load(ckpt_path)["state_dict"]
             )  # loading only weights
->>>>>>> e23815f6
 
     def forward(self, x: Tensor) -> tuple[Tensor, Tensor]:
         """Return both features and projections.
