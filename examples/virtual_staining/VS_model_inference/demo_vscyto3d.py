--- conflicted
+++ resolved
@@ -16,11 +16,7 @@
 # Viscy classes for the trainer and model
 from viscy.translation.engine import VSUNet
 from viscy.translation.predict_writer import HCSPredictionWriter
-<<<<<<< HEAD
-from viscy.translation.trainer import VSTrainer
-=======
 from viscy.trainer import VisCyTrainer
->>>>>>> eaa14d29
 from viscy.transforms import NormalizeSampled
 
 # %% [markdown]
