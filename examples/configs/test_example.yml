--- conflicted
+++ resolved
@@ -52,21 +52,6 @@
     test_cellpose_diameter: null
     test_evaluate_cellpose: false
 data:
-<<<<<<< HEAD
-  data_path: null
-  source_channel: null
-  target_channel: null
-  z_window_size: null
-  split_ratio: 0.8
-  batch_size: 16
-  num_workers: 8
-  yx_patch_size:
-  - 256
-  - 256
-  caching: false
-  ground_truth_masks: null
-  pyramid_resolution: "0"
-=======
   class_path: viscy.data.hcs.HCSDataModule
   init_args:
     data_path: null
@@ -81,6 +66,7 @@
       - 256
     caching: false
     ground_truth_masks: null
->>>>>>> 61fc5ed4
+  pyramid_resolution: "0"
 ckpt_path: null
-verbose: true+verbose: true
+a