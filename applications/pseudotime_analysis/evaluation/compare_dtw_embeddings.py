#!/usr/bin/env python3
"""
Refactored DTW embedding comparison using the new viscy.representation.pseudotime API.

This demonstrates how to use the integrated DTW functionality without local imports.
"""
#%%
import ast
import logging
from pathlib import Path

import matplotlib.pyplot as plt
import numpy as np
import pandas as pd
import seaborn as sns

from viscy.data.triplet import TripletDataModule
from viscy.representation.evaluation.pseudotime_plotting import (
    align_image_stacks,
    plot_pc_trajectories,
)
<<<<<<< HEAD

# Use the new integrated DTW API
from viscy.representation.pseudotime import DTWAnalyzer, identify_lineages
=======
from tqdm import tqdm

from viscy.data.triplet import TripletDataModule
from viscy.representation.embedding_writer import read_embedding_dataset
>>>>>>> edb532f2

logger = logging.getLogger("viscy")
logger.setLevel(logging.INFO)
console_handler = logging.StreamHandler()
console_handler.setLevel(logging.INFO)
formatter = logging.Formatter("%(message)s")
console_handler.setFormatter(formatter)
logger.addHandler(console_handler)

# Configuration
NAPARI = False
if NAPARI:
    import os

    import napari
<<<<<<< HEAD
=======

>>>>>>> edb532f2
    os.environ["DISPLAY"] = ":1"
    viewer = napari.Viewer()

# File paths
input_data_path = Path(
    "/hpc/projects/intracellular_dashboard/organelle_dynamics/2024_11_07_A549_SEC61_ZIKV_DENV/2-assemble/2024_11_07_A549_SEC61_DENV.zarr"
)
tracks_path = Path(
    "/hpc/projects/intracellular_dashboard/organelle_dynamics/2024_11_07_A549_SEC61_ZIKV_DENV/1-preprocess/label-free/4-track-gt/2024_11_07_A549_SEC61_ZIKV_DENV_2_cropped.zarr"
)
infection_annotations_path = Path(
    "/hpc/projects/intracellular_dashboard/organelle_dynamics/rerun/2024_11_07_A549_SEC61_DENV/4-phenotyping/0-annotation/track_infection_annotation.csv"
)

pretrain_features_root = Path(
    "/hpc/projects/intracellular_dashboard/organelle_dynamics/2024_11_07_A549_SEC61_ZIKV_DENV/4-phenotyping/prediction_pretrained_models"
)

# Embedding paths
dynaclr_features_path = "/hpc/projects/intracellular_dashboard/organelle_dynamics/2024_11_07_A549_SEC61_ZIKV_DENV/3-phenotyping/predictions_infection/2chan_192patch_100ckpt_timeAware_ntxent_GT.zarr"
imagenet_features_path = pretrain_features_root / "ImageNet/20241107_sensor_n_phase_imagenet.zarr"
openphenom_features_path = pretrain_features_root / "OpenPhenom/20241107_sensor_n_phase_openphenom.zarr"

#%% Check that the directories exist
print(f"Input data path exists: {input_data_path.exists()}")
print(f"Tracks path exists: {tracks_path.exists()}")
print(f"Infection annotations path exists: {infection_annotations_path.exists()}")
print(f"Pretrain features root exists: {pretrain_features_root.exists()}")
print(f"Dynaclr features path exists: {dynaclr_features_path.exists()}")
print(f"Imagenet features path exists: {imagenet_features_path.exists()}")
print(f"Openphenom features path exists: {openphenom_features_path.exists()}")
#%%

output_root = Path(
    "/home/eduardo.hirata/repos/viscy/applications/pseudotime_analysis/output"
)
output_root.mkdir(parents=True, exist_ok=True)
#%%
def main():
    """Main analysis pipeline using the new DTW API."""
    
    # Initialize DTW analyzers for each embedding method
    analyzers = {
        "dynaclr": DTWAnalyzer(dynaclr_features_path),
        "imagenet": DTWAnalyzer(imagenet_features_path), 
        "openphenom": DTWAnalyzer(openphenom_features_path),
    }
    
    # Load infection annotations
    infection_annotations_df = pd.read_csv(infection_annotations_path)
    infection_annotations_df["fov_name"] = "/C/2/000001"
    
    # Identify lineages from the first dataset
    feature_df = analyzers["dynaclr"].embeddings["sample"].to_dataframe().reset_index(drop=True)
    all_lineages = identify_lineages(feature_df)
    logger.info(f"Found {len(all_lineages)} distinct lineages")
    
    # Filter lineages by minimum timepoints
    min_timepoints = 20
    filtered_lineages = []
    for fov_id, track_ids in all_lineages:
        lineage_rows = feature_df[
            (feature_df["fov_name"] == fov_id) & (feature_df["track_id"].isin(track_ids))
        ]
        total_timepoints = len(lineage_rows)
        if total_timepoints >= min_timepoints:
            filtered_lineages.append((fov_id, track_ids))
    
    logger.info(f"Found {len(filtered_lineages)} lineages with at least {min_timepoints} timepoints")
    
    # Reference pattern configuration
    reference_lineage_fov = "/C/2/000001"
    reference_lineage_track_id = [129]
    reference_timepoints = (8, 70)  # sensor relocalization and partial remodelling
    
    # Find a valid reference lineage from filtered lineages
    for fov_id, track_ids in filtered_lineages:
        if reference_lineage_fov == fov_id:
            reference_lineage_track_id = track_ids
            break
    
    # Perform DTW analysis for each embedding method
    alignment_results = {}
    
    for name, analyzer in analyzers.items():
        logger.info(f"Processing {name} embeddings")
        
        try:
            # Extract reference pattern
            reference_pattern = analyzer.get_reference_pattern(
                fov_name=reference_lineage_fov,
                track_id=reference_lineage_track_id,
                timepoints=reference_timepoints
            )
            
            logger.info(f"Found reference pattern for {name} with shape {reference_pattern.shape}")
            
            # Find pattern matches
            matches = analyzer.find_pattern_matches(
                reference_pattern=reference_pattern,
                filtered_lineages=filtered_lineages,
                window_step_fraction=0.1,
                num_candidates=4,
                method="bernd_clifford",
                metric="cosine",
                save_path=output_root / f"{name}_matching_lineages_cosine.csv"
            )
            
            alignment_results[name] = matches
            logger.info(f"Found {len(matches)} matches for {name}")
            
            # Generate PC trajectory visualization
            if not matches.empty:
                plot_pc_trajectories(
                    reference_lineage_fov=reference_lineage_fov,
                    reference_lineage_track_id=reference_lineage_track_id,
                    reference_timepoints=list(reference_timepoints),
                    match_positions=matches,
                    embeddings_dataset=analyzer.embeddings,
                    filtered_lineages=filtered_lineages,
                    name=name,
                    save_path=output_root / f"{name}_pc_lineage_alignment.png",
                )
                
        except Exception as e:
            logger.error(f"Failed to process {name}: {e}")
            continue
    
    # Compare DTW performance between embedding methods
    create_dtw_comparison_plots(alignment_results, output_root)
    
    # Demonstrate image alignment for the best model
    if alignment_results:
        best_model = min(alignment_results.keys(), 
                        key=lambda k: alignment_results[k]["distance"].min() 
                        if not alignment_results[k].empty else float('inf'))
        
        logger.info(f"Best performing model: {best_model}")
        demonstrate_image_alignment(
            analyzers[best_model], 
            alignment_results[best_model], 
            reference_pattern,
            output_root
        )

def create_dtw_comparison_plots(alignment_results, output_root):
    """Create comparison plots for DTW performance across models."""
    
    # Collect alignment statistics
    match_data = []
    for name, match_positions in alignment_results.items():
        if match_positions is not None and not match_positions.empty:
            for i, row in match_positions.head(10).iterrows():
                warp_path = (
                    ast.literal_eval(row["warp_path"])
                    if isinstance(row["warp_path"], str)
                    else row["warp_path"]
                )
                match_data.append({
                    "model": name,
                    "match_position": row["start_timepoint"],
                    "dtw_distance": row["distance"],
                    "path_skewness": row["skewness"],
                    "path_length": len(warp_path),
                })

    if not match_data:
        logger.warning("No match data available for comparison plots")
        return
        
    comparison_df = pd.DataFrame(match_data)

    # Create comparison visualizations
    plt.figure(figsize=(12, 10))

    # DTW distances comparison
    plt.subplot(2, 2, 1)
    sns.boxplot(x="model", y="dtw_distance", data=comparison_df)
    plt.title("DTW Distance by Model")
    plt.ylabel("DTW Distance (lower is better)")

    # Path skewness comparison
    plt.subplot(2, 2, 2)
    sns.boxplot(x="model", y="path_skewness", data=comparison_df)
    plt.title("Path Skewness by Model")
    plt.ylabel("Skewness (lower is better)")

    # Path lengths comparison
    plt.subplot(2, 2, 3)
    sns.boxplot(x="model", y="path_length", data=comparison_df)
    plt.title("Warping Path Length by Model")
    plt.ylabel("Path Length")

    # Distance vs skewness scatterplot
    plt.subplot(2, 2, 4)
    sns.scatterplot(
        x="dtw_distance", y="path_skewness", hue="model", data=comparison_df
    )
    plt.title("DTW Distance vs Path Skewness")
    plt.xlabel("DTW Distance")
    plt.ylabel("Path Skewness")
    plt.legend(title="Model")

    plt.tight_layout()
    plt.savefig(output_root / "dtw_alignment_comparison.png", dpi=300)
    plt.close()
    
    logger.info("Saved DTW comparison plots")

def demonstrate_image_alignment(analyzer, matches, reference_pattern, output_root):
    """Demonstrate image alignment using DTW results."""
    
    if matches.empty:
        logger.warning("No matches available for image alignment")
        return
        
    # Configuration for image alignment
    source_channels = [
        "Phase3D",
        "raw GFP EX488 EM525-45", 
        "raw mCherry EX561 EM600-37",
    ]
    yx_patch_size = (192, 192)
    z_range = (10, 30)
    
    # Get top aligned cells
    top_aligned_cells = matches.head(5)
    napari_viewer = viewer if NAPARI else None
    
    try:
        # Align image stacks
        all_lineage_images, all_aligned_stacks = align_image_stacks(
            reference_pattern=reference_pattern,
            top_aligned_cells=top_aligned_cells,
            input_data_path=input_data_path,
            tracks_path=tracks_path,
            source_channels=source_channels,
            yx_patch_size=yx_patch_size,
            z_range=z_range,
            view_ref_sector_only=True,
            napari_viewer=napari_viewer,
        )
        
        logger.info(f"Aligned {len(all_aligned_stacks)} image stacks")
        
        # Display aligned stacks in napari if available
        if NAPARI and napari_viewer:
            for idx, stack in enumerate(all_aligned_stacks):
                # Display different channels
                gfp_mip = np.max(stack[:, 1, :, :], axis=1)
                mcherry_mip = np.max(stack[:, 2, :, :], axis=1)
                phase_slice = stack[:, 0, 15, :]  # middle z-slice
                
                napari_viewer.add_image(
                    gfp_mip,
                    name=f"Aligned_GFP_{idx}",
                    colormap="green",
                    contrast_limits=(106, 215),
                )
                napari_viewer.add_image(
                    mcherry_mip,
                    name=f"Aligned_mCherry_{idx}",
                    colormap="magenta", 
                    contrast_limits=(106, 190),
                )
                napari_viewer.add_image(
                    phase_slice,
                    name=f"Aligned_Phase_{idx}",
                    colormap="gray",
                    contrast_limits=(-0.74, 0.4),
                )
            
            napari_viewer.grid.enabled = True
            napari_viewer.grid.shape = (-1, 3)
            
    except Exception as e:
        logger.error(f"Failed to align images: {e}")

if __name__ == "__main__":
    main()
# %%<|MERGE_RESOLUTION|>--- conflicted
+++ resolved
@@ -4,7 +4,8 @@
 
 This demonstrates how to use the integrated DTW functionality without local imports.
 """
-#%%
+
+# %%
 import ast
 import logging
 from pathlib import Path
@@ -14,21 +15,13 @@
 import pandas as pd
 import seaborn as sns
 
-from viscy.data.triplet import TripletDataModule
 from viscy.representation.evaluation.pseudotime_plotting import (
     align_image_stacks,
     plot_pc_trajectories,
 )
-<<<<<<< HEAD
 
 # Use the new integrated DTW API
 from viscy.representation.pseudotime import DTWAnalyzer, identify_lineages
-=======
-from tqdm import tqdm
-
-from viscy.data.triplet import TripletDataModule
-from viscy.representation.embedding_writer import read_embedding_dataset
->>>>>>> edb532f2
 
 logger = logging.getLogger("viscy")
 logger.setLevel(logging.INFO)
@@ -44,10 +37,7 @@
     import os
 
     import napari
-<<<<<<< HEAD
-=======
-
->>>>>>> edb532f2
+
     os.environ["DISPLAY"] = ":1"
     viewer = napari.Viewer()
 
@@ -68,10 +58,14 @@
 
 # Embedding paths
 dynaclr_features_path = "/hpc/projects/intracellular_dashboard/organelle_dynamics/2024_11_07_A549_SEC61_ZIKV_DENV/3-phenotyping/predictions_infection/2chan_192patch_100ckpt_timeAware_ntxent_GT.zarr"
-imagenet_features_path = pretrain_features_root / "ImageNet/20241107_sensor_n_phase_imagenet.zarr"
-openphenom_features_path = pretrain_features_root / "OpenPhenom/20241107_sensor_n_phase_openphenom.zarr"
-
-#%% Check that the directories exist
+imagenet_features_path = (
+    pretrain_features_root / "ImageNet/20241107_sensor_n_phase_imagenet.zarr"
+)
+openphenom_features_path = (
+    pretrain_features_root / "OpenPhenom/20241107_sensor_n_phase_openphenom.zarr"
+)
+
+# %% Check that the directories exist
 print(f"Input data path exists: {input_data_path.exists()}")
 print(f"Tracks path exists: {tracks_path.exists()}")
 print(f"Infection annotations path exists: {infection_annotations_path.exists()}")
@@ -79,72 +73,81 @@
 print(f"Dynaclr features path exists: {dynaclr_features_path.exists()}")
 print(f"Imagenet features path exists: {imagenet_features_path.exists()}")
 print(f"Openphenom features path exists: {openphenom_features_path.exists()}")
-#%%
+# %%
 
 output_root = Path(
     "/home/eduardo.hirata/repos/viscy/applications/pseudotime_analysis/output"
 )
 output_root.mkdir(parents=True, exist_ok=True)
-#%%
+
+
+# %%
 def main():
     """Main analysis pipeline using the new DTW API."""
-    
+
     # Initialize DTW analyzers for each embedding method
     analyzers = {
         "dynaclr": DTWAnalyzer(dynaclr_features_path),
-        "imagenet": DTWAnalyzer(imagenet_features_path), 
+        "imagenet": DTWAnalyzer(imagenet_features_path),
         "openphenom": DTWAnalyzer(openphenom_features_path),
     }
-    
+
     # Load infection annotations
     infection_annotations_df = pd.read_csv(infection_annotations_path)
     infection_annotations_df["fov_name"] = "/C/2/000001"
-    
+
     # Identify lineages from the first dataset
-    feature_df = analyzers["dynaclr"].embeddings["sample"].to_dataframe().reset_index(drop=True)
+    feature_df = (
+        analyzers["dynaclr"].embeddings["sample"].to_dataframe().reset_index(drop=True)
+    )
     all_lineages = identify_lineages(feature_df)
     logger.info(f"Found {len(all_lineages)} distinct lineages")
-    
+
     # Filter lineages by minimum timepoints
     min_timepoints = 20
     filtered_lineages = []
     for fov_id, track_ids in all_lineages:
         lineage_rows = feature_df[
-            (feature_df["fov_name"] == fov_id) & (feature_df["track_id"].isin(track_ids))
+            (feature_df["fov_name"] == fov_id)
+            & (feature_df["track_id"].isin(track_ids))
         ]
         total_timepoints = len(lineage_rows)
         if total_timepoints >= min_timepoints:
             filtered_lineages.append((fov_id, track_ids))
-    
-    logger.info(f"Found {len(filtered_lineages)} lineages with at least {min_timepoints} timepoints")
-    
+
+    logger.info(
+        f"Found {len(filtered_lineages)} lineages with at least {min_timepoints} timepoints"
+    )
+
     # Reference pattern configuration
     reference_lineage_fov = "/C/2/000001"
     reference_lineage_track_id = [129]
     reference_timepoints = (8, 70)  # sensor relocalization and partial remodelling
-    
+
     # Find a valid reference lineage from filtered lineages
     for fov_id, track_ids in filtered_lineages:
         if reference_lineage_fov == fov_id:
             reference_lineage_track_id = track_ids
             break
-    
+
     # Perform DTW analysis for each embedding method
     alignment_results = {}
-    
+
     for name, analyzer in analyzers.items():
         logger.info(f"Processing {name} embeddings")
-        
+
         try:
             # Extract reference pattern
             reference_pattern = analyzer.get_reference_pattern(
                 fov_name=reference_lineage_fov,
                 track_id=reference_lineage_track_id,
-                timepoints=reference_timepoints
+                timepoints=reference_timepoints,
             )
-            
-            logger.info(f"Found reference pattern for {name} with shape {reference_pattern.shape}")
-            
+
+            logger.info(
+                f"Found reference pattern for {name} with shape {reference_pattern.shape}"
+            )
+
             # Find pattern matches
             matches = analyzer.find_pattern_matches(
                 reference_pattern=reference_pattern,
@@ -153,12 +156,12 @@
                 num_candidates=4,
                 method="bernd_clifford",
                 metric="cosine",
-                save_path=output_root / f"{name}_matching_lineages_cosine.csv"
+                save_path=output_root / f"{name}_matching_lineages_cosine.csv",
             )
-            
+
             alignment_results[name] = matches
             logger.info(f"Found {len(matches)} matches for {name}")
-            
+
             # Generate PC trajectory visualization
             if not matches.empty:
                 plot_pc_trajectories(
@@ -171,31 +174,37 @@
                     name=name,
                     save_path=output_root / f"{name}_pc_lineage_alignment.png",
                 )
-                
+
         except Exception as e:
             logger.error(f"Failed to process {name}: {e}")
             continue
-    
+
     # Compare DTW performance between embedding methods
     create_dtw_comparison_plots(alignment_results, output_root)
-    
+
     # Demonstrate image alignment for the best model
     if alignment_results:
-        best_model = min(alignment_results.keys(), 
-                        key=lambda k: alignment_results[k]["distance"].min() 
-                        if not alignment_results[k].empty else float('inf'))
-        
+        best_model = min(
+            alignment_results.keys(),
+            key=lambda k: (
+                alignment_results[k]["distance"].min()
+                if not alignment_results[k].empty
+                else float("inf")
+            ),
+        )
+
         logger.info(f"Best performing model: {best_model}")
         demonstrate_image_alignment(
-            analyzers[best_model], 
-            alignment_results[best_model], 
+            analyzers[best_model],
+            alignment_results[best_model],
             reference_pattern,
-            output_root
+            output_root,
         )
+
 
 def create_dtw_comparison_plots(alignment_results, output_root):
     """Create comparison plots for DTW performance across models."""
-    
+
     # Collect alignment statistics
     match_data = []
     for name, match_positions in alignment_results.items():
@@ -206,18 +215,20 @@
                     if isinstance(row["warp_path"], str)
                     else row["warp_path"]
                 )
-                match_data.append({
-                    "model": name,
-                    "match_position": row["start_timepoint"],
-                    "dtw_distance": row["distance"],
-                    "path_skewness": row["skewness"],
-                    "path_length": len(warp_path),
-                })
+                match_data.append(
+                    {
+                        "model": name,
+                        "match_position": row["start_timepoint"],
+                        "dtw_distance": row["distance"],
+                        "path_skewness": row["skewness"],
+                        "path_length": len(warp_path),
+                    }
+                )
 
     if not match_data:
         logger.warning("No match data available for comparison plots")
         return
-        
+
     comparison_df = pd.DataFrame(match_data)
 
     # Create comparison visualizations
@@ -254,29 +265,30 @@
     plt.tight_layout()
     plt.savefig(output_root / "dtw_alignment_comparison.png", dpi=300)
     plt.close()
-    
+
     logger.info("Saved DTW comparison plots")
+
 
 def demonstrate_image_alignment(analyzer, matches, reference_pattern, output_root):
     """Demonstrate image alignment using DTW results."""
-    
+
     if matches.empty:
         logger.warning("No matches available for image alignment")
         return
-        
+
     # Configuration for image alignment
     source_channels = [
         "Phase3D",
-        "raw GFP EX488 EM525-45", 
+        "raw GFP EX488 EM525-45",
         "raw mCherry EX561 EM600-37",
     ]
     yx_patch_size = (192, 192)
     z_range = (10, 30)
-    
+
     # Get top aligned cells
     top_aligned_cells = matches.head(5)
     napari_viewer = viewer if NAPARI else None
-    
+
     try:
         # Align image stacks
         all_lineage_images, all_aligned_stacks = align_image_stacks(
@@ -290,9 +302,9 @@
             view_ref_sector_only=True,
             napari_viewer=napari_viewer,
         )
-        
+
         logger.info(f"Aligned {len(all_aligned_stacks)} image stacks")
-        
+
         # Display aligned stacks in napari if available
         if NAPARI and napari_viewer:
             for idx, stack in enumerate(all_aligned_stacks):
@@ -300,7 +312,7 @@
                 gfp_mip = np.max(stack[:, 1, :, :], axis=1)
                 mcherry_mip = np.max(stack[:, 2, :, :], axis=1)
                 phase_slice = stack[:, 0, 15, :]  # middle z-slice
-                
+
                 napari_viewer.add_image(
                     gfp_mip,
                     name=f"Aligned_GFP_{idx}",
@@ -310,7 +322,7 @@
                 napari_viewer.add_image(
                     mcherry_mip,
                     name=f"Aligned_mCherry_{idx}",
-                    colormap="magenta", 
+                    colormap="magenta",
                     contrast_limits=(106, 190),
                 )
                 napari_viewer.add_image(
@@ -319,12 +331,13 @@
                     colormap="gray",
                     contrast_limits=(-0.74, 0.4),
                 )
-            
+
             napari_viewer.grid.enabled = True
             napari_viewer.grid.shape = (-1, 3)
-            
+
     except Exception as e:
         logger.error(f"Failed to align images: {e}")
+
 
 if __name__ == "__main__":
     main()
