--- conflicted
+++ resolved
@@ -6,14 +6,6 @@
 import seaborn as sns
 
 from viscy.representation.embedding_writer import read_embedding_dataset
-<<<<<<< HEAD
-from viscy.representation.evalutation import load_annotation
-from viscy.representation.evalutation.dimensionality_reduction import (
-    compute_pca,
-    compute_umap,
-)
-
-=======
 from viscy.representation.evaluation import load_annotation, compute_pca, compute_umap
 
 # %% Jupyter magic command for autoreloading modules
@@ -23,7 +15,6 @@
 # %autoreload 2
 # fmt: on
 # ruff: noqa
->>>>>>> 9bcb6756
 # %% Paths and parameters
 
 path_embedding = Path(
