# %%
import sys
from pathlib import Path

sys.path.append("/hpc/mydata/soorya.pradeep/scratch/viscy_infection_phenotyping/VisCy")

import matplotlib.pyplot as plt
import numpy as np
import pandas as pd
import seaborn as sns
from sklearn.decomposition import PCA
from sklearn.linear_model import LogisticRegression
from sklearn.metrics import confusion_matrix
from sklearn.preprocessing import StandardScaler
from umap import UMAP

from viscy.representation.embedding_writer import read_embedding_dataset
<<<<<<< HEAD
from viscy.representation.evalutation import load_annotation
=======
from viscy.representation.evaluation import load_annotation
>>>>>>> 9bcb6756

# %% Paths and parameters.

features_path = Path(
    "/hpc/projects/intracellular_dashboard/viral-sensor/infection_classification/models/time_sampling_strategies/time_interval/predict/feb_test_time_interval_1_epoch_178.zarr"
)
data_path = Path(
    "/hpc/projects/intracellular_dashboard/viral-sensor/2024_02_04_A549_DENV_ZIKV_timelapse/8-train-test-split/registered_test.zarr"
)
tracks_path = Path(
    "/hpc/projects/intracellular_dashboard/viral-sensor/2024_02_04_A549_DENV_ZIKV_timelapse/8-train-test-split/track_test.zarr"
)


# %%
embedding_dataset = read_embedding_dataset(features_path)
embedding_dataset

# %%
# Compute UMAP over all features
features = embedding_dataset["features"]
# or select a well:
# features = features[features["fov_name"].str.contains("B/4")]


scaled_features = StandardScaler().fit_transform(features.values)
umap = UMAP()
# Fit UMAP on all features
embedding = umap.fit_transform(scaled_features)

features = (
    features.assign_coords(UMAP1=("sample", embedding[:, 0]))
    .assign_coords(UMAP2=("sample", embedding[:, 1]))
    .set_index(sample=["UMAP1", "UMAP2"], append=True)
)
features

pca = PCA(n_components=4)
# scaled_features = StandardScaler().fit_transform(features.values)
# pca_features = pca.fit_transform(scaled_features)
pca_features = pca.fit_transform(features.values)


features = (
    features.assign_coords(PCA1=("sample", pca_features[:, 0]))
    .assign_coords(PCA2=("sample", pca_features[:, 1]))
    .assign_coords(PCA3=("sample", pca_features[:, 2]))
    .assign_coords(PCA4=("sample", pca_features[:, 3]))
    .set_index(sample=["PCA1", "PCA2", "PCA3", "PCA4"], append=True)
)

# %% OVERLAY INFECTION ANNOTATION
ann_root = Path(
    "/hpc/projects/intracellular_dashboard/viral-sensor/2024_02_04_A549_DENV_ZIKV_timelapse/8-train-test-split/supervised_inf_pred"
)

infection = load_annotation(
    features,
    ann_root / "extracted_inf_state.csv",
    "infection_state",
    {0.0: "background", 1.0: "uninfected", 2.0: "infected"},
)

# %% plot the umap

# remove the rows in umap and annotation for background class
# Convert UMAP coordinates to a DataFrame
umap_npy = embedding.copy()
infection_npy = infection.cat.codes.values

# Filter out the background class
umap_npy_filtered = umap_npy[infection_npy != 0]
infection_npy_filtered = infection_npy[infection_npy != 0]

feature_npy = features.values
feature_npy_filtered = feature_npy[infection_npy != 0]

sns.scatterplot(
    x=umap_npy_filtered[:, 0],
    y=umap_npy_filtered[:, 1],
    hue=infection_npy_filtered,
    palette={1: "steelblue", 2: "orangered"},
    hue_order=[1, 2],
    s=7,
    alpha=0.8,
)
plt.legend([], [], frameon=False)
plt.savefig(
    "/hpc/projects/comp.micro/infected_cell_imaging/Single_cell_phenotyping/ContrastiveLearning/Figure_panels/infection/umap_infection.png",
    format="png",
    dpi=300,
)

# %% plot PCA components with infection hue

pca_npy = pca_features.copy()
pca_npy_filtered = pca_npy[infection_npy != 0]

sns.scatterplot(
    x=pca_npy_filtered[:, 0],
    y=pca_npy_filtered[:, 1],
    hue=infection_npy_filtered,
    palette={1: "steelblue", 2: "orangered"},
    hue_order=[1, 2],
    s=7,
    alpha=0.8,
)
plt.legend([], [], frameon=False)
plt.savefig(
    "/hpc/projects/comp.micro/infected_cell_imaging/Single_cell_phenotyping/ContrastiveLearning/Figure_panels/infection/pca_infection.png",
    format="png",
    dpi=300,
)

# %% combine the umap, pca and infection annotation in one dataframe

data = pd.DataFrame(
    {
        "UMAP1": umap_npy_filtered[:, 0],
        "UMAP2": umap_npy_filtered[:, 1],
        "PCA1": pca_npy_filtered[:, 0],
        "PCA2": pca_npy_filtered[:, 1],
        "PCA3": pca_npy_filtered[:, 2],
        "PCA4": pca_npy_filtered[:, 3],
        "infection": infection_npy_filtered,
    }
)

# add time and well info into dataframe
time_npy = features["t"].values
time_npy_filtered = time_npy[infection_npy != 0]
data["time"] = time_npy_filtered

fov_name_list = features["fov_name"].values
fov_name_list_filtered = fov_name_list[infection_npy != 0]
data["fov_name"] = fov_name_list_filtered

# Add all 768 features to the dataframe
for i in range(768):
    data[f"feature_{i+1}"] = feature_npy_filtered[:, i]

# %% manually split the dataset into training and testing set by well name

# dataframe for training set, fov names starts with "/B/4/6" or "/B/4/7" or "/A/3/"
data_train_val = data[
    data["fov_name"].str.contains("/B/4/6")
    | data["fov_name"].str.contains("/B/4/7")
    | data["fov_name"].str.contains("/A/3/")
]

# dataframe for testing set, fov names starts with "/B/4/8" or "/B/4/9" or "/A/4/"
data_test = data[
    data["fov_name"].str.contains("/B/4/8")
    | data["fov_name"].str.contains("/B/4/9")
    | data["fov_name"].str.contains("/B/3/")
]

# %% train a linear classifier to predict infection state from PCA components

<<<<<<< HEAD
from sklearn.linear_model import LogisticRegression

=======
>>>>>>> 9bcb6756
x_train = data_train_val.drop(
    columns=[
        "infection",
        "fov_name",
        "time",
        "UMAP1",
        "UMAP2",
        "PCA1",
        "PCA2",
        "PCA3",
        "PCA4",
    ]
)
y_train = data_train_val["infection"]

# train a logistic regression model
clf = LogisticRegression(random_state=0).fit(x_train, y_train)

x_test = data_test.drop(
    columns=[
        "infection",
        "fov_name",
        "time",
        "UMAP1",
        "UMAP2",
        "PCA1",
        "PCA2",
        "PCA3",
        "PCA4",
    ]
)
y_test = data_test["infection"]

# predict the infection state for the testing set
y_pred = clf.predict(x_test)

# %% construct confusion matrix to compare the true and predicted infection state

<<<<<<< HEAD
import seaborn as sns
from sklearn.metrics import confusion_matrix

=======
>>>>>>> 9bcb6756
cm = confusion_matrix(y_test, y_pred)
cm_percentage = cm.astype("float") / cm.sum(axis=1)[:, np.newaxis] * 100
sns.heatmap(cm_percentage, annot=True, fmt=".2f", cmap="viridis")
plt.xlabel("Predicted")
plt.ylabel("True")
plt.title("Confusion Matrix (Percentage)")
plt.xticks(ticks=[0.5, 1.5], labels=["uninfected", "infected"])
plt.yticks(ticks=[0.5, 1.5], labels=["uninfected", "infected"])
plt.savefig(
    "/hpc/projects/comp.micro/infected_cell_imaging/Single_cell_phenotyping/ContrastiveLearning/Figure_panels/infection/confusion_matrix.svg",
    format="svg",
)

# %% use the trained classifier to perform prediction on the entire dataset

data_test["predicted_infection"] = y_pred

# plot the predicted infection state over time for /B/3 well and /B/4 well
time_points_test = np.unique(data_test["time"])

infected_test_cntrl = []
infected_test_infected = []

for time in time_points_test:
    infected_cell = data_test[
        (data_test["fov_name"].str.startswith("/B/3"))
        & (data_test["time"] == time)
        & (data_test["predicted_infection"] == 2)
    ].shape[0]
    total_cell = data_test[
        (data_test["fov_name"].str.startswith("/B/3")) & (data_test["time"] == time)
    ].shape[0]
    infected_test_cntrl.append(infected_cell * 100 / total_cell)
    infected_cell = data_test[
        (data_test["fov_name"].str.startswith("/B/4"))
        & (data_test["time"] == time)
        & (data_test["predicted_infection"] == 2)
    ].shape[0]
    total_cell = data_test[
        (data_test["fov_name"].str.startswith("/B/4")) & (data_test["time"] == time)
    ].shape[0]
    infected_test_infected.append(infected_cell * 100 / total_cell)


infected_true_cntrl = []
infected_true_infected = []

for time in time_points_test:
    infected_cell = data_test[
        (data_test["fov_name"].str.startswith("/B/3"))
        & (data_test["time"] == time)
        & (data_test["infection"] == 2)
    ].shape[0]
    total_cell = data_test[
        (data_test["fov_name"].str.startswith("/B/3")) & (data_test["time"] == time)
    ].shape[0]
    infected_true_cntrl.append(infected_cell * 100 / total_cell)
    infected_cell = data_test[
        (data_test["fov_name"].str.startswith("/B/4"))
        & (data_test["time"] == time)
        & (data_test["infection"] == 2)
    ].shape[0]
    total_cell = data_test[
        (data_test["fov_name"].str.startswith("/B/4")) & (data_test["time"] == time)
    ].shape[0]
    infected_true_infected.append(infected_cell * 100 / total_cell)


# %% perform prediction on the june dataset

#  Paths and parameters.
features_path = Path(
    "/hpc/projects/intracellular_dashboard/viral-sensor/infection_classification/models/time_sampling_strategies/time_interval/predict/jun_time_interval_1_epoch_178.zarr"
)
data_path = Path(
    "/hpc/projects/intracellular_dashboard/viral-sensor/2024_06_13_SEC61_TOMM20_ZIKV_DENGUE_1/2-register/registered_chunked.zarr"
)
tracks_path = Path(
    "/hpc/projects/intracellular_dashboard/viral-sensor/2024_06_13_SEC61_TOMM20_ZIKV_DENGUE_1/4.2-tracking/track.zarr"
)

# %%
embedding_dataset = read_embedding_dataset(features_path)
embedding_dataset

# %%
june_features = embedding_dataset["features"]

scaled_features = StandardScaler().fit_transform(june_features.values)
umap = UMAP()
# Fit UMAP on all features
embedding = umap.fit_transform(scaled_features)

june_features = (
    june_features.assign_coords(UMAP1=("sample", embedding[:, 0]))
    .assign_coords(UMAP2=("sample", embedding[:, 1]))
    .set_index(sample=["UMAP1", "UMAP2"], append=True)
)
june_features

pca = PCA(n_components=4)
pca_features = pca.fit_transform(june_features.values)

# %%

# sns.scatterplot(
#    x=june_features["UMAP1"],
#    y=june_features["UMAP2"],
#    hue=june_pred,
#    palette={1: 'blue', 2: 'red'},
#    hue_order=[1, 2],
#    s=7,
#    alpha=0.8,
# )
# plt.legend([], [], frameon=False)
# plt.xlim(0, 15)
# plt.savefig('/hpc/projects/comp.micro/infected_cell_imaging/Single_cell_phenotyping/ContrastiveLearning/Figure_panels/infection/june_umap_infection.png', format='png', dpi=300)

# %% plot June and Feb test combined UMAP

june_umap_npy = embedding.copy()
june_pca_npy = pca_features.copy()
june_data = pd.DataFrame(
    {
        "UMAP1": june_umap_npy[:, 0],
        "UMAP2": june_umap_npy[:, 1],
        "PCA1": june_pca_npy[:, 0],
        "PCA2": june_pca_npy[:, 1],
        "PCA3": june_pca_npy[:, 2],
        "PCA4": june_pca_npy[:, 3],
        "infection": np.nan,
    }
)

# add time and well info into dataframe
june_data["time"] = june_features["t"].values

june_data["fov_name"] = june_features["fov_name"].values

# Add all 768 features to the dataframe
june_features_npy = june_features.values
for i in range(768):
    june_data[f"feature_{i+1}"] = june_features_npy[:, i]

# use one mock and one dengue infecected well only
june_data = june_data[
    june_data["fov_name"].str.contains("/0/6")
    | june_data["fov_name"].str.contains("/0/2")
]

# add the predicted infection state
june_pred = clf.predict(
    june_data.drop(
        columns=[
            "infection",
            "fov_name",
            "time",
            "UMAP1",
            "UMAP2",
            "PCA1",
            "PCA2",
            "PCA3",
            "PCA4",
        ]
    )
)
june_data["predicted_infection"] = june_pred

# %% combine the june and feb data

combined_data = pd.concat([data_test, june_data])

# perform the umap analysis again with the 768 features
features = combined_data.drop(
    columns=[
        "infection",
        "predicted_infection",
        "fov_name",
        "time",
        "UMAP1",
        "UMAP2",
        "PCA1",
        "PCA2",
        "PCA3",
        "PCA4",
    ]
)
scaled_features = StandardScaler().fit_transform(features.values)
umap = UMAP()
# Fit UMAP on all features
embedding = umap.fit_transform(scaled_features)

# overwrite the umap coordinates on combined data
combined_data["UMAP1"] = embedding[:, 0]
combined_data["UMAP2"] = embedding[:, 1]

# plot the combined data with 'fov_name' starting with '/A and '/B' hue 'infection' and '/0' hue 'predicted_infection'
Feb_split = combined_data[
    combined_data["fov_name"].str.contains("/A")
    | combined_data["fov_name"].str.contains("/B")
]
June_split = combined_data[combined_data["fov_name"].str.contains("/0")]

sns.scatterplot(
    x=June_split["UMAP1"],
    y=June_split["UMAP2"],
    hue=June_split["predicted_infection"],
    palette={1: "blue", 2: "red"},
    hue_order=[1, 2],
    s=7,
    alpha=0.8,
)
sns.scatterplot(
    x=Feb_split["UMAP1"],
    y=Feb_split["UMAP2"],
    hue=Feb_split["infection"],
    palette={1: "steelblue", 2: "orange"},
    hue_order=[1, 2],
    s=7,
    alpha=0.8,
)
plt.legend([], [], frameon=False)
# plt.savefig('/hpc/projects/comp.micro/infected_cell_imaging/Single_cell_phenotyping/ContrastiveLearning/Figure_panels/infection/combined_umap_infection.png', format='png', dpi=300)

# plot the scatterplot hue well name '/A' and '/B' are blue and '/0' are red
combined_data["color"] = combined_data["fov_name"].apply(
    lambda x: "brown" if x.startswith("/0") else "green"
)

sns.scatterplot(
    x=combined_data["UMAP1"],
    y=combined_data["UMAP2"],
    hue="color",
    palette={"green": "green", "brown": "brown"},
    data=combined_data,
    s=7,
    alpha=0.2,  # Increased transparency
)
plt.xlim(-5, 5)
plt.ylim(-2, 20)
plt.legend([], [], frameon=False)
plt.savefig(
    "/hpc/projects/comp.micro/infected_cell_imaging/Single_cell_phenotyping/ContrastiveLearning/Figure_panels/infection/combined_umap_well.png",
    format="png",
    dpi=300,
)

# plot the predicted infection state with combined data
sns.scatterplot(
    x=combined_data["UMAP1"],
    y=combined_data["UMAP2"],
    hue=combined_data["predicted_infection"],
    palette={1: "blue", 2: "red"},
    hue_order=[1, 2],
    s=7,
    alpha=0.8,
)
plt.xlim(-5, 5)
plt.ylim(-2, 20)
plt.legend([], [], frameon=False)
plt.savefig(
    "/hpc/projects/comp.micro/infected_cell_imaging/Single_cell_phenotyping/ContrastiveLearning/Figure_panels/infection/combined_umap_predicted_infection.png",
    format="png",
    dpi=300,
)

# %% plot % infected over time

time_points_june = np.unique(June_split["time"])

infected_june_cntrl = []
infected_june_infected = []

for time in time_points_june:
    infected_june = June_split[
        (June_split["fov_name"].str.startswith("/0/2"))
        & (June_split["time"] == time)
        & (June_split["predicted_infection"] == 2)
    ].shape[0]
    total_june = June_split[
        (June_split["fov_name"].str.startswith("/0/2")) & (June_split["time"] == time)
    ].shape[0]
    infected_june_cntrl.append(infected_june * 100 / total_june)
    infected_june = June_split[
        (June_split["fov_name"].str.startswith("/0/6"))
        & (June_split["time"] == time)
        & (June_split["predicted_infection"] == 2)
    ].shape[0]
    total_june = June_split[
        (June_split["fov_name"].str.startswith("/0/6")) & (June_split["time"] == time)
    ].shape[0]
    infected_june_infected.append(infected_june * 100 / total_june)


# plot infected percentage over time for both wells
plt.plot(
    time_points_test * 0.5 + 3,
    infected_true_cntrl,
    label="mock true",
    color="steelblue",
    linestyle="--",
)
plt.plot(
    time_points_test * 0.5 + 3,
    infected_test_cntrl,
    label="mock predicted",
    color="blue",
    marker="+",
)
plt.plot(
    time_points_test * 0.5 + 3,
    infected_true_infected,
    label="MOI true",
    color="orange",
    linestyle="--",
)
plt.plot(
    time_points_test * 0.5 + 3,
    infected_test_infected,
    label="MOI predicted",
    color="red",
    marker="+",
)
plt.plot(
    time_points_june * 2 + 3,
    infected_june_cntrl,
    label="mock new predicted",
    color="blue",
    marker="o",
)
plt.plot(
    time_points_june * 2 + 3,
    infected_june_infected,
    label="MOI new predicted",
    color="red",
    marker="o",
)
plt.xlabel("HPI")
plt.ylabel("Infected percentage")
plt.legend()
plt.savefig(
    "/hpc/projects/comp.micro/infected_cell_imaging/Single_cell_phenotyping/ContrastiveLearning/Figure_panels/infection/infected_percentage_withJune.svg",
    format="svg",
)

# %% appendix video for infection dynamics umap, Feb test data, colored by human revised annotation

for time in range(48):
    plt.clf()
    sns.scatterplot(
        data=data_test[(data_test["time"] == time)],
        x="UMAP1",
        y="UMAP2",
        hue="infection",
        palette={1: "steelblue", 2: "orangered"},
        hue_order=[1, 2],
        s=20,
        alpha=0.8,
    )
    handles, _ = plt.gca().get_legend_handles_labels()
    plt.legend(handles=handles, labels=["uninfected", "infected"])
    plt.suptitle(f"Time: {time*0.5+3} HPI")
    plt.ylim(-10, 20)
    plt.xlim(2, 18)
    plt.savefig(
        "/hpc/projects/comp.micro/infected_cell_imaging/Single_cell_phenotyping/ContrastiveLearning/Figure_panels/infection/video_umap/umap_feb_true_infection_"
        + str(time).zfill(3)
        + ".png",
        format="png",
        dpi=300,
    )

# %% appendix video for infection dynamics umap, Feb test data, colored by predicted infection

for time in range(48):
    plt.clf()
    sns.scatterplot(
        data=data_test[(data_test["time"] == time)],
        x="UMAP1",
        y="UMAP2",
        hue="predicted_infection",
        palette={1: "blue", 2: "red"},
        hue_order=[1, 2],
        s=20,
        alpha=0.8,
    )
    handles, _ = plt.gca().get_legend_handles_labels()
    plt.legend(handles=handles, labels=["uninfected", "infected"])
    plt.suptitle(f"Time: {time*0.5+3} HPI")
    plt.ylim(-10, 18)
    plt.xlim(2, 18)
    plt.savefig(
        "/hpc/projects/comp.micro/infected_cell_imaging/Single_cell_phenotyping/ContrastiveLearning/Figure_panels/infection/video_umap/umap_feb_predicted_infection_"
        + str(time).zfill(3)
        + ".png",
        format="png",
        dpi=300,
    )

# %% appendix video for infection dynamics umap, June data, colored by predicted infection

for time in range(12):
    plt.clf()
    sns.scatterplot(
        data=June_split[(June_split["time"] == time)],
        x="UMAP1",
        y="UMAP2",
        hue="predicted_infection",
        palette={1: "blue", 2: "red"},
        hue_order=[1, 2],
        s=20,
        alpha=0.8,
    )
    handles, _ = plt.gca().get_legend_handles_labels()
    plt.legend(handles=handles, labels=["uninfected", "infected"])
    plt.suptitle(f"Time: {time*2+3} HPI")
    plt.ylim(-8, 10)
    plt.xlim(-5, 5)
    plt.savefig(
        "/hpc/projects/comp.micro/infected_cell_imaging/Single_cell_phenotyping/ContrastiveLearning/Figure_panels/infection/video_umap/umap_june_predicted_infection_"
        + str(time).zfill(3)
        + ".png",
        format="png",
        dpi=300,
    )

# %%<|MERGE_RESOLUTION|>--- conflicted
+++ resolved
@@ -15,11 +15,7 @@
 from umap import UMAP
 
 from viscy.representation.embedding_writer import read_embedding_dataset
-<<<<<<< HEAD
-from viscy.representation.evalutation import load_annotation
-=======
 from viscy.representation.evaluation import load_annotation
->>>>>>> 9bcb6756
 
 # %% Paths and parameters.
 
@@ -179,11 +175,6 @@
 
 # %% train a linear classifier to predict infection state from PCA components
 
-<<<<<<< HEAD
-from sklearn.linear_model import LogisticRegression
-
-=======
->>>>>>> 9bcb6756
 x_train = data_train_val.drop(
     columns=[
         "infection",
@@ -222,12 +213,6 @@
 
 # %% construct confusion matrix to compare the true and predicted infection state
 
-<<<<<<< HEAD
-import seaborn as sns
-from sklearn.metrics import confusion_matrix
-
-=======
->>>>>>> 9bcb6756
 cm = confusion_matrix(y_test, y_pred)
 cm_percentage = cm.astype("float") / cm.sum(axis=1)[:, np.newaxis] * 100
 sns.heatmap(cm_percentage, annot=True, fmt=".2f", cmap="viridis")
